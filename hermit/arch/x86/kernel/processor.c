--- conflicted
+++ resolved
@@ -252,14 +252,10 @@
 
 void dump_pstate(void)
 {
-<<<<<<< HEAD
+	if (!has_est())
+		return
+
 	kprintf("P-State 0x%x - 0x%x, turbo 0x%x\n", min_pstate, max_pstate, turbo_pstate);
-=======
-	if (!has_est())
-		return;
-
-	kprintf("P-State 0x%x - 0x%x\n", min_pstate, max_pstate);
->>>>>>> 090ce2f8
 	kprintf("PERF CTL 0x%llx\n", rdmsr(MSR_IA32_PERF_CTL));
 	kprintf("PERF STATUS 0x%llx\n", rdmsr(MSR_IA32_PERF_STATUS));
 }
